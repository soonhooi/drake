#include <fstream>
#include <sstream>
#include <string>

#include "drake/systems/plants/joints/DrakeJoints.h"
#include "drake/systems/plants/material_map.h"
#include "drake/systems/plants/rigid_body_tree_urdf.h"
#include "drake/systems/plants/xmlUtil.h"
#include "drake/util/eigen_matrix_compare.h"

using Eigen::Isometry3d;
using Eigen::Matrix;
using Eigen::Matrix3d;
using Eigen::Vector3d;
using Eigen::Vector4d;

using std::allocate_shared;
using std::cerr;
using std::endl;
using std::max;
using std::numeric_limits;
using std::runtime_error;
using std::ostream;
using std::string;
using std::stringstream;
using std::unique_ptr;
using std::vector;

using tinyxml2::XMLDocument;
using tinyxml2::XMLElement;

namespace {

// todo: rectify this with FindBodyIndex in the class (which makes more
// assumptions)
int findLinkIndex(RigidBodyTree* model, string link_name) {
  int index = -1;
  for (unsigned int i = 0; i < model->bodies.size(); i++) {
    if (link_name.compare(model->bodies[i]->name_) == 0) {
      index = i;
      break;
    }
  }
  return index;
}

// Finds the index of the link whose parent joint has a specified name.
// Throws a std::runtime_error if no such link can be found or if more than
// one link is found.
//
// TODO(liang.fok): Generalize this method to support a model_id.
//                  See: https://github.com/RobotLocomotion/drake/issues/2583
int FindBodyIndexByJointName(RigidBodyTree* model, string joint_name) {
  // Instantiates a local variable that stores the index of the rigid body whose
  // joint is the one we're searching for. It is initialized to an invalid index
  // so the failure mode of not finding any matching joint can be identified.
  // Valid index values are between zero and the number of rigid bodies in
  // the rigid body tree.
  int index = -1;

  // Searches through all of the bodies in the rigid body tree looking for the
  // joint with the specified name.
  for (unsigned int i = 0; i < model->bodies.size(); i++) {
    if (model->bodies[i]->hasParent() &&
        joint_name.compare(model->bodies[i]->getJoint().getName()) == 0) {
      if (index == -1) {
        index = i;
      } else {
        throw std::runtime_error(
            "RigidBodyTreeURDF.cpp: FindBodyIndexByJointName: ERROR: Multiple "
            "joints named \"" +
            joint_name + "\" found.");
      }
    }
  }

  // Verifies that the link was found. If not, throws an exception.
  if (index == -1) {
    throw std::runtime_error(
        "RigidBodyTreeURDF.cpp: FindBodyIndexByJointName: "
        "ERROR: Unable to find joint named \"" +
        joint_name + "\".");
  }

  return index;
}

void parseInertial(RigidBody* body, XMLElement* node, RigidBodyTree* model) {
  Isometry3d T = Isometry3d::Identity();

  XMLElement* origin = node->FirstChildElement("origin");
  if (origin) originAttributesToTransform(origin, T);

  XMLElement* mass = node->FirstChildElement("mass");
  if (mass) parseScalarAttribute(mass, "value", body->mass);

  body->com << T(0, 3), T(1, 3), T(2, 3);

  Matrix<double, TWIST_SIZE, TWIST_SIZE> I =
      Matrix<double, TWIST_SIZE, TWIST_SIZE>::Zero();
  I.block(3, 3, 3, 3) << body->mass * Matrix3d::Identity();

  XMLElement* inertia = node->FirstChildElement("inertia");
  if (inertia) {
    parseScalarAttribute(inertia, "ixx", I(0, 0));
    parseScalarAttribute(inertia, "ixy", I(0, 1));
    I(1, 0) = I(0, 1);
    parseScalarAttribute(inertia, "ixz", I(0, 2));
    I(2, 0) = I(0, 2);
    parseScalarAttribute(inertia, "iyy", I(1, 1));
    parseScalarAttribute(inertia, "iyz", I(1, 2));
    I(2, 1) = I(1, 2);
    parseScalarAttribute(inertia, "izz", I(2, 2));
  }

  body->I = transformSpatialInertia(T, I);
}

// Adds a material to the supplied material map. If the material is already
// present, it checks whether the new values are the same as the old values. If
// they are the same, return normally. Otherwise print a warning to std::cerr.
//
// Currently, only simple colors are supported as the material.
//
// TODO(liang.fok) Add support for texture-based materials. See:
// https://github.com/RobotLocomotion/drake/issues/2588
//
// @param[in] material_name A human-understandable name of the material.
// @param[in] color_rgba The red-green-blue-alpha color values of the material.
// The range of values is [0, 1].
// @param[out] materials A pointer to the map in which to store the material.
// If this pointer is a null, a `std::runtime_exception` is thrown.
void AddMaterialToMaterialMap(const std::string& material_name,
                              const Vector4d& color_rgba,
                              MaterialMap* materials) {
  // Throws an exception if parameter materials is null.
  if (materials == nullptr) {
<<<<<<< HEAD
    throw std::runtime_error(
=======
    throw std::logic_error(
>>>>>>> 0327da34
        "RigidBodyTreeURDF.cpp: AddMaterialToMaterialMap: ERROR: materials is "
        "null, material_name = " +
        material_name + ".");
  }

  // Determines if the material is already in the map.
  auto material_iter = materials->find(material_name);
  if (material_iter != materials->end()) {
    // The material is already in the map. Checks whether the old material is
    // the same as the new material. Note that since the range of values in the
    // RGBA vectors is [0, 1], absolute and relative tolerance comparisons are
    // identical.
    auto& existing_color = material_iter->second;
    if (!drake::util::CompareMatrices(
            color_rgba, existing_color, 1e-10,
            drake::util::MatrixCompareType::absolute)) {
      // The materials map already has the material_name key but the color
      // associated with it is different.
      std::stringstream error_buff;
      error_buff << "RigidBodyTreeURDF.cpp: AddMaterialToMaterialMap(): "
                 << "Error: Material \"" + material_name + "\" was previously "
                 << "defined but was associated with different RGBA color "
                 << "values." << std::endl
                 << "  - existing RGBA values: " << existing_color.transpose()
                 << std::endl
                 << "  - new RGBA values: " << color_rgba.transpose()
                 << std::endl
                 << "Keeping the original RGBA values in the materials map."
                 << std::endl;
      throw std::runtime_error(error_buff.str());
    }
  } else {
    // Adds the new color to the materials map.
    (*materials)[material_name] = color_rgba;
  }
}

void ParseMaterial(XMLElement* node, MaterialMap& materials) {
  const char* attr;
  attr = node->Attribute("name");
  if (!attr || strlen(attr) == 0) {
    throw std::runtime_error(
        "RigidBodyTreeURDF.cpp: ParseMaterial(): ERROR: "
        "Material tag is missing a name.");
  }
  string name(attr);

<<<<<<< HEAD
  Vector4d rgba;
  rgba = Vector4d::Zero();  // Defaults to black.
=======
  Vector4d rgba = Vector4d::Zero();  // Defaults to black.
>>>>>>> 0327da34

  XMLElement* color_node = node->FirstChildElement("color");

  if (color_node) {
    if (!parseVectorAttribute(color_node, "rgba", rgba)) {
<<<<<<< HEAD
      throw std::logic_error(
=======
      throw std::runtime_error(
>>>>>>> 0327da34
          "RigidBodyTreeURDF.cpp: ParseMaterial(): ERROR: "
          "Color tag is missing rgba attribute.");
    }
    AddMaterialToMaterialMap(name, rgba, &materials);
  } else {
    // If no color was specified and the material is not in the materials map,
    // check if the material is texture-based. If it is, print a warning, use
    // default color (black), and then return.
    //
    // Otherwise, throw an exception.
    //
    // TODO(liang.fok): Update this logic once texture-based materials are
    // supported. See: https://github.com/RobotLocomotion/drake/issues/2588.
    if (materials.find(name) == materials.end()) {
      XMLElement* texture_node = node->FirstChildElement("texture");

      if (texture_node) {
        std::cerr
            << "RigidBodyTreeURDF.cpp: ParseMaterial():  WARNING: Material \""
            << name << "\" is a texture. Textures are currently not supported. "
            << "For more information, see: "
            << "https://github.com/RobotLocomotion/drake/issues/2588. "
<<<<<<< HEAD
               "Defaulting "
            << "to use the black color for this material." << endl;
        AddMaterialToMaterialMap(name, rgba, &materials);
      } else {
        throw std::runtime_error(
            "RigidBodyTreeURDF.cpp: ParseMaterial: ERROR: Failed to parse "
            "material \"" +
            name + "\".");
=======
               "Defaulting to use the black color for this material."
            << endl;
        AddMaterialToMaterialMap(name, rgba, &materials);
      } else {
        throw std::runtime_error(
            "RigidBodyTreeURDF.cpp: ParseMaterial: ERROR: Material\"" + name +
            "\" not previously defined. Therefore a color must be specified.");
>>>>>>> 0327da34
      }

      return;
    }
  }
}

bool parseGeometry(XMLElement* node, const PackageMap& package_map,
                   const string& root_dir, DrakeShapes::Element& element) {
  // DEBUG
  // cout << "parseGeometry: START" << endl;
  // END_DEBUG
  const char* attr;
  XMLElement* shape_node;
  if ((shape_node = node->FirstChildElement("box"))) {
    double x = 0, y = 0, z = 0;
    attr = shape_node->Attribute("size");
    if (attr) {
      stringstream s(attr);
      s >> x >> y >> z;
    } else {
      cerr << "ERROR parsing box element size" << endl;
      return false;
    }
    element.setGeometry(DrakeShapes::Box(Vector3d(x, y, z)));
  } else if ((shape_node = node->FirstChildElement("sphere"))) {
    double r = 0;
    attr = shape_node->Attribute("radius");
    if (attr) {
      stringstream s(attr);
      s >> r;
    } else {
      cerr << "ERROR parsing sphere element radius" << endl;
      return false;
    }
    element.setGeometry(DrakeShapes::Sphere(max(DrakeShapes::MIN_RADIUS, r)));
  } else if ((shape_node = node->FirstChildElement("cylinder"))) {
    double r = 0, l = 0;
    attr = shape_node->Attribute("radius");
    if (attr) {
      stringstream s(attr);
      s >> r;
    } else {
      cerr << "ERROR parsing cylinder element radius" << endl;
      return false;
    }

    attr = shape_node->Attribute("length");
    if (attr) {
      stringstream s(attr);
      s >> l;
    } else {
      cerr << "ERROR parsing cylinder element length" << endl;
      return false;
    }
    element.setGeometry(DrakeShapes::Cylinder(r, l));
  } else if ((shape_node = node->FirstChildElement("capsule"))) {
    double r = 0, l = 0;
    attr = shape_node->Attribute("radius");
    if (attr) {
      stringstream s(attr);
      s >> r;
    } else {
      cerr << "ERROR parsing capsule element radius" << endl;
      return false;
    }

    attr = shape_node->Attribute("length");
    if (attr) {
      stringstream s(attr);
      s >> l;
    } else {
      cerr << "ERROR: Failed to parse capsule element length" << endl;
      return false;
    }
    element.setGeometry(DrakeShapes::Capsule(r, l));
  } else if ((shape_node = node->FirstChildElement("mesh"))) {
    attr = shape_node->Attribute("filename");
    if (!attr) {
      cerr << "ERROR mesh element has no filename tag" << endl;
      return false;
    }
    string filename(attr);
    string resolved_filename = resolveFilename(filename, package_map, root_dir);
    DrakeShapes::Mesh mesh(filename, resolved_filename);

    // Obtains the scale of the mesh if it exists.
    if (shape_node->Attribute("scale") != nullptr)
      ParseThreeVectorAttribute(shape_node, "scale", &mesh.scale);

    element.setGeometry(mesh);
  } else {
    cerr << "Warning: geometry element has an unknown type and will be ignored."
         << endl;
  }
  // DEBUG
  // cout << "parseGeometry: END" << endl;
  // END_DEBUG
  return true;
}

// Parses the URDF visual specification of a link. Currently, only colors are
// supported.
//
// TODO(liang.fok) Add support for textures. See:
// https://github.com/RobotLocomotion/drake/issues/2588
//
// For color visualizations that are named, this method adds the name and color
// tuple into the materials map.
//
// A warning is printed to std::cerr if a material is not set for the rigid
// body's visualization.
void parseVisual(RigidBody* body, XMLElement* node, RigidBodyTree* model,
                 MaterialMap* materials, const PackageMap& package_map,
                 const string& root_dir) {
  // Ensures there is a geometry child element. Since this is a required
  // element, throws an exception if a geometry element does not exist.
  XMLElement* geometry_node = node->FirstChildElement("geometry");
  if (!geometry_node) {
    throw runtime_error("ERROR: Link " + body->name_ +
                        " has a visual element without geometry.");
  }

  // Obtains the reference frame of the visualization relative to the reference
  // frame of the rigid body that is being visualized. It defaults to identity
  // if no transform is specified.
  Isometry3d T_element_to_link = Isometry3d::Identity();
  {
    XMLElement* origin = node->FirstChildElement("origin");
    if (origin) originAttributesToTransform(origin, T_element_to_link);
  }
  DrakeShapes::VisualElement element(T_element_to_link);

  // Parses the geometry specifications of the visualization.
  if (!parseGeometry(geometry_node, package_map, root_dir, element))
    throw runtime_error("ERROR: Failed to parse visual element in link " +
                        body->name_ + ".");

<<<<<<< HEAD
  // Parses the material specification of the visualization.
=======
  // Parses the material specification of the visualization. Note that we cannot
  // reuse the logic within ParseMaterial() here because the context is
  // different. Whereas ParseMaterial() parses material specifications that
  // are children elements of the "robot" element, the material specification
  // being parsed here are children of a "visual" element. One key difference is
  // the XML here may not specify a "name" attribute. Because of this difference
  // in context, we need specialized logic here to determine the material
  // visualization of a link.
>>>>>>> 0327da34
  XMLElement* material_node = node->FirstChildElement("material");
  if (material_node) {
    // Checks whether a "color" child element exists. If so, parses the
    // color value.
    bool color_specified = false;
    Vector4d rgba;
    {
      XMLElement* color_node = material_node->FirstChildElement("color");
      if (color_node) {
        Vector4d rgba;
        if (!parseVectorAttribute(color_node, "rgba", rgba)) {
          throw runtime_error(
              "ERROR: Failed to parse color of material for "
              "model \"" +
              body->model_name() + "\", link \"" + body->name() + "\".");
        }
        color_specified = true;
      }
    }

    // Checks whether the "name" attribute exists. If so, obtains the name of
    // the material.
    std::string material_name;
    bool name_specified = false;
    {
      const char* attr = material_node->Attribute("name");

      if (attr != nullptr && strlen(attr) != 0) {
        material_name = std::string(attr);
        name_specified = true;
      }
    }

    // Adds the material to the materials map if both the name and color are
    // specified.
    if (color_specified && name_specified)
      AddMaterialToMaterialMap(material_name, rgba, materials);

    // Sets the material color if the color is specified. This takes precedence
    // over any material in the material map.
    bool material_set = false;
    {
      if (color_specified) {
        element.setMaterial(rgba);
        material_set = true;
      } else {
        // No color specified. Checks if the material is already in the
        // materials map.
        if (name_specified) {
          auto material_iter = materials->find(material_name);
          if (material_iter != materials->end()) {
            // The material is in the map. Sets the material of the visual
            // element based on the value in the map.
            element.setMaterial(material_iter->second);
            material_set = true;
          }
        }
      }
    }

    // Throws a std::runtime_error if the material was not set for this
    // visualization.
    //
<<<<<<< HEAD
    // TODO(liang.fok): Update this logic to once texture-based materials are
=======
    // TODO(liang.fok): Update this logic once texture-based materials are
>>>>>>> 0327da34
    // supported. See: https://github.com/RobotLocomotion/drake/issues/2588.
    if (!material_set) {
      std::stringstream error_buff;
      error_buff
          << "RigidBodyTreeURDF.cpp: parseVisual(): "
          << "WARNING: Visual element has a material whose color could not"
<<<<<<< HEAD
             "be determined. Maybe it is a texture-based material? "
             "Texture-based "
             "materials are currently not supported. For more information, "
             "see: "
             "https://github.com/RobotLocomotion/drake/issues/2588."
=======
             "be determined."
>>>>>>> 0327da34
          << std::endl
          << "  - model name: " << body->model_name() << std::endl
          << "  - body name: " << body->name() << std::endl
          << "  - material name: " << material_name << std::endl;
      throw std::runtime_error(error_buff.str());
    }
  }

  if (element.hasGeometry()) body->addVisualElement(element);
}

void parseCollision(RigidBody* body, XMLElement* node, RigidBodyTree* model,
                    const PackageMap& package_map, const string& root_dir) {
  Isometry3d T_element_to_link = Isometry3d::Identity();
  XMLElement* origin = node->FirstChildElement("origin");
  if (origin) originAttributesToTransform(origin, T_element_to_link);

  const char* attr;
  string group_name;

  attr = node->Attribute("group");
  if (attr) {
    group_name = attr;
  } else {
    group_name = "default";
  }

  XMLElement* geometry_node = node->FirstChildElement("geometry");
  if (!geometry_node)
    throw runtime_error("ERROR: Link " + body->name_ +
                        " has a collision element without geometry");

  RigidBody::CollisionElement element(T_element_to_link, body);
  if (!parseGeometry(geometry_node, package_map, root_dir, element))
    throw runtime_error("ERROR: Failed to parse collision element in link " +
                        body->name_ + ".");

  if (element.hasGeometry()) {
    model->addCollisionElement(element, *body, group_name);
  }
}

bool parseLink(RigidBodyTree* model, std::string robot_name, XMLElement* node,
               MaterialMap* materials, const PackageMap& package_map,
               const string& root_dir, int* index) {
  const char* attr = node->Attribute("drake_ignore");
  if (attr && (std::strcmp(attr, "true") == 0)) return false;

  RigidBody* body{nullptr};
  std::unique_ptr<RigidBody> owned_body(body = new RigidBody());
  body->model_name_ = robot_name;

  attr = node->Attribute("name");
  if (!attr) throw runtime_error("ERROR: link tag is missing name attribute");

  // World links are handled by parseWorldJoint().
  body->name_ = attr;
  if (body->name_ == std::string(RigidBodyTree::kWorldLinkName)) return false;

  XMLElement* inertial_node = node->FirstChildElement("inertial");
  if (inertial_node) parseInertial(body, inertial_node, model);

  for (XMLElement* visual_node = node->FirstChildElement("visual"); visual_node;
       visual_node = visual_node->NextSiblingElement("visual")) {
    parseVisual(body, visual_node, model, materials, package_map, root_dir);
  }

  for (XMLElement* collision_node = node->FirstChildElement("collision");
       collision_node;
       collision_node = collision_node->NextSiblingElement("collision")) {
    parseCollision(body, collision_node, model, package_map, root_dir);
  }

  model->add_rigid_body(std::move(owned_body));
  *index = body->body_index;
  return true;
}

template <typename JointType>
void setLimits(XMLElement* node, FixedAxisOneDoFJoint<JointType>* fjoint) {
  XMLElement* limit_node = node->FirstChildElement("limit");
  if (fjoint != nullptr && limit_node) {
    double lower = -numeric_limits<double>::infinity(),
           upper = numeric_limits<double>::infinity();
    parseScalarAttribute(limit_node, "lower", lower);
    parseScalarAttribute(limit_node, "upper", upper);
    fjoint->setJointLimits(lower, upper);
  }
}

template <typename JointType>
void setDynamics(XMLElement* node, FixedAxisOneDoFJoint<JointType>* fjoint) {
  XMLElement* dynamics_node = node->FirstChildElement("dynamics");
  if (fjoint != nullptr && dynamics_node) {
    double damping = 0.0, coulomb_friction = 0.0, coulomb_window = 0.0;
    parseScalarAttribute(dynamics_node, "damping", damping);
    parseScalarAttribute(dynamics_node, "friction", coulomb_friction);
    parseScalarAttribute(dynamics_node, "coulomb_window", coulomb_window);
    fjoint->setDynamics(damping, coulomb_friction, coulomb_window);
  }
}

/**
 * Parses a joint URDF specification to obtain the names of the joint, parent
 * link, child link, and the joint type. An exception is thrown if any of these
 * names cannot be determined.
 *
 * @param[in] node The XML node parsing the URDF joint description.
 * @param[out] name A reference to a string where the name of the joint
 * should be saved.
 * @param[out] type A reference to a string where the joint type should be
 * saved.
 * @param[out] parent_link_name A reference to a string where the name of the
 * parent link should be saved.
 * @param[out] child_link_name A reference to a string where the name of the
 * child link should be saved.
 */
void parseJointKeyParams(XMLElement* node, std::string& name, std::string& type,
                         std::string& parent_link_name,
                         std::string& child_link_name) {
  // Obtains the joint's name.
  const char* attr = node->Attribute("name");
  if (!attr) throw runtime_error("ERROR: joint tag is missing name attribute");
  name = std::string(attr);

  // Obtains the joint's type.
  attr = node->Attribute("type");
  if (!attr)
    throw runtime_error("ERROR: joint " + name +
                        " is missing type "
                        "attribute");
  type = std::string(attr);

  // Obtains the name of the joint's parent link.
  XMLElement* parent_node = node->FirstChildElement("parent");
  if (!parent_node)
    throw runtime_error("ERROR: joint " + name +
                        " doesn't have a parent node!");
  attr = parent_node->Attribute("link");
  if (!attr)
    throw runtime_error("ERROR: joint " + name +
                        "'s parent does not have a link attribute!");
  parent_link_name = std::string(attr);

  // Obtains the name of the joint's child link.
  XMLElement* child_node = node->FirstChildElement("child");
  if (!child_node)
    throw runtime_error("ERROR: joint " + name + " doesn't have a child node");
  attr = child_node->Attribute("link");
  if (!attr)
    throw runtime_error("ERROR: joint " + name +
                        "'s child does not have a link attribute");
  child_link_name = std::string(attr);
}

void parseJoint(RigidBodyTree* model, XMLElement* node) {
  const char* attr = node->Attribute("drake_ignore");
  if (attr && (std::strcmp(attr, "true") == 0)) return;

  // Parses the parent and child link names.
  std::string name, type, parent_name, child_name;
  parseJointKeyParams(node, name, type, parent_name, child_name);

  // Checks if this joint connects to the world and, if so, terminates this
  // method call. This is because joints that connect to the world are processed
  // separately.
  if (parent_name == std::string(RigidBodyTree::kWorldLinkName)) return;

  int parent_index = findLinkIndex(model, parent_name);
  if (parent_index < 0)
    throw runtime_error("ERROR: could not find parent link named " +
                        parent_name);

  int child_index = findLinkIndex(model, child_name);
  if (child_index < 0)
    throw runtime_error("ERROR: could not find child link named " + child_name);

  Isometry3d transform_to_parent_body = Isometry3d::Identity();
  XMLElement* origin = node->FirstChildElement("origin");
  if (origin) {
    originAttributesToTransform(origin, transform_to_parent_body);
  }

  Vector3d axis;
  axis << 1, 0, 0;
  XMLElement* axis_node = node->FirstChildElement("axis");
  if (axis_node && type.compare("fixed") != 0 &&
      type.compare("floating") != 0) {
    parseVectorAttribute(axis_node, "xyz", axis);
    if (axis.norm() < 1e-8)
      throw runtime_error("ERROR: axis is zero.  don't do that");
    axis.normalize();
  }

  // now construct the actual joint (based on it's type)
  DrakeJoint* joint = nullptr;

  if (type.compare("revolute") == 0 || type.compare("continuous") == 0) {
    FixedAxisOneDoFJoint<RevoluteJoint>* fjoint =
        new RevoluteJoint(name, transform_to_parent_body, axis);
    setDynamics(node, fjoint);
    setLimits(node, fjoint);
    joint = fjoint;
  } else if (type.compare("fixed") == 0) {
    joint = new FixedJoint(name, transform_to_parent_body);
  } else if (type.compare("prismatic") == 0) {
    FixedAxisOneDoFJoint<PrismaticJoint>* fjoint =
        new PrismaticJoint(name, transform_to_parent_body, axis);
    setDynamics(node, fjoint);
    setLimits(node, fjoint);
    joint = fjoint;
  } else if (type.compare("floating") == 0) {
    joint = new RollPitchYawFloatingJoint(name, transform_to_parent_body);
  } else {
    throw runtime_error("ERROR: Unrecognized joint type: " + type);
  }

  unique_ptr<DrakeJoint> joint_unique_ptr(joint);
  model->bodies[child_index]->setJoint(move(joint_unique_ptr));
  model->bodies[child_index]->parent = model->bodies[parent_index].get();
}

// Searches through the URDF document looking for the effort limits of a
// particular joint. If the joint is not found, throws an exception. If the
// limits of the joint are not specified, does nothing. If the effort limits are
// specified, saves the effort limits in \p min_effort and \p max_effort.
//
// @param[in] robot_node The XML node for the robot description. This must
// contain child joint elements through which to search.
// @param[in] joint_name The name of the joint to find. If no joint with such a
// name exists, throw an exception.
// @param[out] min_effort A pointer to where the minimum effort should be saved.
// If the effort limits are not specified, this value is not modified.
// @param[out] max_effort A pointer to where the minimum effort should be saved.
// If the effort limits are not specified, this value is not modified.
// @throws std::runtime_error if the name of the actuator's joint cannot be
// determined or if the named joint could not be found.
void GetActuatorEffortLimit(XMLElement* robot_node,
                            const std::string& joint_name, double* min_effort,
                            double* max_effort) {
  for (XMLElement* joint_node = robot_node->FirstChildElement("joint");
       joint_node; joint_node = joint_node->NextSiblingElement("joint")) {
    // Checks for the existence of an attribute named "drake_ignore". If such an
    // attribute exists and has a value of "true", ignores the current joint.
    {
      const char* attr = joint_node->Attribute("drake_ignore");
      if (attr && (std::strcmp(attr, "true") == 0)) {
        continue;
      }
    }

    // Obtains the joint's name.
    const char* attr = joint_node->Attribute("name");
    if (!attr) {
      throw std::runtime_error(
          "RigidBodyTreeURDF.cpp: GetActuatorEffortLimit: ERROR: Joint tag is "
          "missing name attribute.");
    }
    std::string name = std::string(attr);

    // Checks if the current joint's name matches parameter joint_name.
    if (name == joint_name) {
      // Parses the minimum and maximum effort limits.
      XMLElement* limit_node = joint_node->FirstChildElement("limit");
      if (limit_node) {
        // Parses attribute "effort" if it exists.
        parseScalarAttribute(limit_node, "effort", *max_effort);
        (*min_effort) = -(*max_effort);

        // Attribute effort_min and effort_max take precedence over attribute
        // effort if they exist.
        parseScalarAttribute(limit_node, "effort_min", *min_effort);
        parseScalarAttribute(limit_node, "effort_max", *max_effort);
      }

      // Terminates this method call since the joint was found.
      return;
    }
  }

  // If this point in the code is reached, that means no joint named
  // joint_name was found in the URDF. Therefore throw an exception.
  throw std::runtime_error(
      "GetActuatorEffortLimit: ERROR: Unable to find joint \"" + joint_name +
      "\".");
}

void parseTransmission(RigidBodyTree* model, XMLElement* transmission_node) {
  // Determines the transmission type.
  const char* attr = nullptr;
  XMLElement* type_node = transmission_node->FirstChildElement("type");
  if (type_node) {
    attr = type_node->GetText();
  }

  if (!attr) {
    // Old URDF format, kept for convenience
    attr = transmission_node->Attribute("type");
    if (!attr) {
      throw std::logic_error(
          "RigidBodyTreeURDF.cpp: parseTransmission: ERROR: Transmission "
          "element is missing the type child.");
    }
  }
  string type(attr);

  // Checks if the transmission type is not SimpleTransmission. If it is not,
  // print a warning and then abort this method call since only simple
  // transmissions are supported at this time.
  if (type.find("SimpleTransmission") == string::npos) {
    cerr << "RigidBodyTreeURDF.cpp: parseTransmission: WARNING: Only "
            "SimpleTransmissions are supported right now.  This element will "
            "be skipped."
         << endl;
    return;
  }

  // Determines the actuator's name.
  XMLElement* actuator_node = transmission_node->FirstChildElement("actuator");
  if (!actuator_node || !actuator_node->Attribute("name")) {
    throw std::logic_error(
        "RigidBodyTreeURDF.cpp: parseTransmission: ERROR: "
        "Transmission is missing an actuator element.");
  }
  string actuator_name(actuator_node->Attribute("name"));

  // Determines the name of the joint to which the actuator is attached.
  XMLElement* joint_node = transmission_node->FirstChildElement("joint");
  if (!joint_node || !joint_node->Attribute("name")) {
    throw std::logic_error(
        "RigidBodyTreeURDF.cpp: parseTransmission: ERROR: "
        "Transmission is missing a joint element.");
  }
  string joint_name(joint_node->Attribute("name"));

  // Checks if the actuator is attached to a fixed joint. If so, abort this
  // method call.
  int body_index = FindBodyIndexByJointName(model, joint_name);

  if (model->bodies[body_index]->getJoint().getNumPositions() == 0) {
    cerr << "RigidBodyTreeURDF.cpp: parseTransmission: WARNING: Skipping "
            "transmission since it's attached to a fixed joint \""
         << joint_name << "\"." << endl;
    return;
  }

  // Obtains the actuator's gain.
  XMLElement* reduction_node =
      transmission_node->FirstChildElement("mechanicalReduction");
  double gain = 1.0;
  if (reduction_node) parseScalarValue(reduction_node, gain);

  // Obtains the min and max effort from the joint.
  double effort_max = numeric_limits<double>::infinity();
  double effort_min = -numeric_limits<double>::infinity();

  if (XMLElement* element =
          dynamic_cast<XMLElement*>(transmission_node->Parent())) {
    GetActuatorEffortLimit(element, joint_name, &effort_min, &effort_max);
  } else {
    throw std::logic_error(
        "RigidBodyTreeURDF.cpp: parseTransmission: ERROR: Expected a <robot> "
        "element as a parent of a <transmission> element for actuator \"" +
        actuator_name + "\" and joint \"" + joint_name + "\".");
  }

  // Creates the actuator and adds it to the rigid body tree.
  model->actuators.push_back(RigidBodyActuator(actuator_name,
                                               model->bodies[body_index].get(),
                                               gain, effort_min, effort_max));
}

void parseLoop(RigidBodyTree* model, XMLElement* node) {
  Vector3d axis;
  axis << 1.0, 0.0, 0.0;

  if (!node || !node->Attribute("name"))
    throw runtime_error("ERROR: loop is missing a name element");
  string name(node->Attribute("name"));

  XMLElement* link_node = node->FirstChildElement("link1");
  std::shared_ptr<RigidBodyFrame> frameA =
      drake::systems::MakeRigidBodyFrameFromURDFNode(
          *model, link_node, link_node, name + "FrameA");

  link_node = node->FirstChildElement("link2");
  std::shared_ptr<RigidBodyFrame> frameB =
      drake::systems::MakeRigidBodyFrameFromURDFNode(
          *model, link_node, link_node, name + "FrameB");

  XMLElement* axis_node = node->FirstChildElement("axis");
  if (axis_node && !parseVectorAttribute(axis_node, "xyz", axis))
    throw runtime_error("ERROR parsing loop joint axis");

  model->addFrame(frameA);
  model->addFrame(frameB);
  RigidBodyLoop l(frameA, frameB, axis);
  model->loops.push_back(l);
}

void parseFrame(RigidBodyTree* model, XMLElement* node) {
  const char* frame_name = node->Attribute("name");
  if (!frame_name) throw runtime_error("ERROR parsing Drake frame name");

  std::shared_ptr<RigidBodyFrame> frame =
      drake::systems::MakeRigidBodyFrameFromURDFNode(*model, node, node,
                                                     frame_name);
  model->addFrame(frame);
}

/**
 * Searches for a joint that connects the URDF model to a link with a name equal
 * to the string defined by RigidBodyTree::kWorldLinkName. If it finds such a
 * joint, it updates the weld_to_frame parameter with the offset specified by
 * the joint.
 *
 * An exception is thrown if no such joint is found, or if multiple
 * world-connecting joints are found.
 *
 * Multiple world-connecting joints cannot exist in a single URDF file because
 * each URDF file describes one robot using a tree of links connected by joints.
 * Thus, the only way for a URDF to contain multiple world-connecting joints is
 * if the URDF describes more than one robot. This is a violation of the
 * one-robot-per-URDF rule.
 *
 * @param[in] node A pointer to the XML node that is parsing the URDF model.
 * @param[out] floating_base_type A reference to where the floating_base_type
 * should be saved.
 * @param[out] weld_to_frame The parameter to modify. If this parameter is
 * `nullptr`, a new `RigidBodyFrame` is constructed and stored in the shared
 * pointer.
 */
void parseWorldJoint(XMLElement* node,
                     DrakeJoint::FloatingBaseType& floating_base_type,
                     std::shared_ptr<RigidBodyFrame>& weld_to_frame) {
  bool found_world_joint = false;

  for (XMLElement* joint_node = node->FirstChildElement("joint"); joint_node;
       joint_node = joint_node->NextSiblingElement("joint")) {
    const char* attr = joint_node->Attribute("drake_ignore");
    if (attr && (std::strcmp(attr, "true") == 0)) continue;

    // Parses the names of the joint, joint type, parent link, and child link.
    std::string joint_name, joint_type, parent_name, child_name;
    parseJointKeyParams(joint_node, joint_name, joint_type, parent_name,
                        child_name);

    if (parent_name == std::string(RigidBodyTree::kWorldLinkName)) {
      // Ensures only one joint connects the model to the world.
      if (found_world_joint)
        throw runtime_error(
            "ERROR: Model contains multiple joints that connect to world!");
      found_world_joint = true;

      // The world-connecting joint was found. The following code updates the
      // weld_to_frame parameter based on the joint's offset, and the
      // floating_base_type parameter based on the joint's type.
      Isometry3d transform_to_parent_body = Isometry3d::Identity();
      XMLElement* origin = joint_node->FirstChildElement("origin");
      if (origin) {
        originAttributesToTransform(origin, transform_to_parent_body);
      }

      // Creates a new rigid body frame if the weld_to_frame parameter contains
      // a nullptr.
      if (weld_to_frame == nullptr) weld_to_frame.reset(new RigidBodyFrame());

      weld_to_frame->name = std::string(RigidBodyTree::kWorldLinkName);
      weld_to_frame->transform_to_body = transform_to_parent_body;

      if (joint_type == "fixed") {
        floating_base_type = DrakeJoint::FloatingBaseType::FIXED;
      } else if (joint_type == "continuous") {
        floating_base_type = DrakeJoint::FloatingBaseType::QUATERNION;
      }

      // Throws an exception if the joint connecting the model to the world
      // includes an axis specification. This is a very strange situation that
      // may not be physically possible in the real world.
      if (node->FirstChildElement("axis")) {
        throw runtime_error(
            "ERROR: Drake's URDF parser does not support an axis specification"
            "for the joint that connects the model to the world.");
      }
    }
  }
}

void parseRobot(RigidBodyTree* model, XMLElement* node,
                const PackageMap& package_map, const string& root_dir,
                const DrakeJoint::FloatingBaseType floating_base_type,
                std::shared_ptr<RigidBodyFrame> weld_to_frame = nullptr) {
  if (!node->Attribute("name"))
    throw runtime_error("Error: your robot must have a name attribute");

  string robotname = node->Attribute("name");

  // Parses the model's material elements.
  MaterialMap materials;
  for (XMLElement* material_node = node->FirstChildElement("material");
       material_node;
       material_node = material_node->NextSiblingElement("material")) {
    ParseMaterial(material_node, materials);
  }

  // Makes a copy of parameter floating_base_type. This is necessary since the
  // actual type may be specified by the URDF itself when the URDF contains a
  // world link and a joint connecting to the world link. By default,
  // actual_floating_base_type equals parameter floating_base_type.
  DrakeJoint::FloatingBaseType actual_floating_base_type = floating_base_type;

  // Maintains a list of links that were added to the rigid body tree.
  // This is iterated over by method AddFloatingJoint() to determine where
  // to attach floating joints.
  std::vector<int> link_indices;

  // Parses the model's link elements.
  for (XMLElement* link_node = node->FirstChildElement("link"); link_node;
       link_node = link_node->NextSiblingElement("link")) {
    int index;
    if (parseLink(model, robotname, link_node, &materials, package_map,
                  root_dir, &index)) {
      link_indices.push_back(index);
    } else {
      // Determines whether the link was not parsed because it is a world link.
      const char* name_attr = link_node->Attribute("name");
      if (!name_attr)
        throw runtime_error("ERROR: link tag is missing name attribute");

      if (std::string(name_attr) ==
          std::string(RigidBodyTree::kWorldLinkName)) {
        // A world link was specified within the URDF. The following code
        // verifies that parameter weld_to_frame is not specified. It throws an
        // exception if it is since the model being added is connected to the
        // world in two different ways. Otherwise, it extract the information
        // necessary create the virtual joint that connects the robot to the
        // world.
        if (weld_to_frame != nullptr) {
          throw runtime_error(
              "Both weld_to_frame and world link specified. "
              "Only one may be specified when instantiating "
              "a URDF model.");
        } else {
          // Since a world link was specified, there must be a joint that
          // connects the world to the robot's root note. The following
          // method call parses the information contained within this joint.
          parseWorldJoint(node, actual_floating_base_type, weld_to_frame);
        }
      }
    }
  }

  // DEBUG
  // else {
  // cout << "Parsed link" << endl;
  // cout << "model->bodies.size() = " << model->bodies.size() << endl;
  // cout << "model->num_bodies = " << model->num_bodies << endl;
  //}
  // END_DEBUG

  // todo: parse collision filter groups

  // Parses the model's joint elements.
  for (XMLElement* joint_node = node->FirstChildElement("joint"); joint_node;
       joint_node = joint_node->NextSiblingElement("joint"))
    parseJoint(model, joint_node);

  // Parses the model's transmission elements.
  for (XMLElement* transmission_node = node->FirstChildElement("transmission");
       transmission_node;
       transmission_node =
           transmission_node->NextSiblingElement("transmission"))
    parseTransmission(model, transmission_node);

  // Parses the model's loop joint elements.
  for (XMLElement* loop_node = node->FirstChildElement("loop_joint"); loop_node;
       loop_node = loop_node->NextSiblingElement("loop_joint"))
    parseLoop(model, loop_node);

  // Parses the model's Drake frame elements.
  for (XMLElement* frame_node = node->FirstChildElement("frame"); frame_node;
       frame_node = frame_node->NextSiblingElement("frame"))
    parseFrame(model, frame_node);

  // Adds the floating joint(s) that connect the newly added robot model to the
  // rest of the rigid body tree.
  model->AddFloatingJoint(actual_floating_base_type, link_indices,
                          weld_to_frame);
}

void parseURDF(RigidBodyTree* model, XMLDocument* xml_doc,
               PackageMap& package_map, const string& root_dir,
               const DrakeJoint::FloatingBaseType floating_base_type,
               std::shared_ptr<RigidBodyFrame> weld_to_frame = nullptr) {
  populatePackageMap(package_map);
  XMLElement* node = xml_doc->FirstChildElement("robot");
  if (!node) {
    throw std::runtime_error("ERROR: This urdf does not contain a robot tag");
  }

  parseRobot(model, node, package_map, root_dir, floating_base_type,
             weld_to_frame);

  model->compile();
}

}  // namespace

namespace drake {
namespace systems {

std::shared_ptr<RigidBodyFrame> MakeRigidBodyFrameFromURDFNode(
    const RigidBodyTree& model, const tinyxml2::XMLElement* link,
    const tinyxml2::XMLElement* pose, const std::string& name) {
  std::string link_name = link->Attribute("link");
  RigidBody* body = model.findLink(link_name);
  if (body == nullptr) {
    throw runtime_error("couldn't find link " + link_name +
                        " referenced in frame " + name);
  }

  Vector3d xyz = Vector3d::Zero(), rpy = Vector3d::Zero();
  if (pose) {
    parseVectorAttribute(pose, "xyz", xyz);
    parseVectorAttribute(pose, "rpy", rpy);
  }
  return allocate_shared<RigidBodyFrame>(
      Eigen::aligned_allocator<RigidBodyFrame>(), name, body, xyz, rpy);
}

}  // namespace systems
}  // namespace drake

void RigidBodyTree::addRobotFromURDFString(
    const string& xml_string, const string& root_dir,
    const DrakeJoint::FloatingBaseType floating_base_type,
    std::shared_ptr<RigidBodyFrame> weld_to_frame) {
  PackageMap package_map;
  addRobotFromURDFString(xml_string, package_map, root_dir, floating_base_type,
                         weld_to_frame);
}

void RigidBodyTree::addRobotFromURDFString(
    const string& xml_string, PackageMap& package_map, const string& root_dir,
    const DrakeJoint::FloatingBaseType floating_base_type,
    std::shared_ptr<RigidBodyFrame> weld_to_frame) {
  XMLDocument xml_doc;
  xml_doc.Parse(xml_string.c_str());
  parseURDF(this, &xml_doc, package_map, root_dir, floating_base_type,
            weld_to_frame);
}

void RigidBodyTree::addRobotFromURDF(
    const string& urdf_filename,
    const DrakeJoint::FloatingBaseType floating_base_type,
    std::shared_ptr<RigidBodyFrame> weld_to_frame) {
  PackageMap package_map;
  addRobotFromURDF(urdf_filename, package_map, floating_base_type,
                   weld_to_frame);
}

void RigidBodyTree::addRobotFromURDF(
    const string& urdf_filename, PackageMap& package_map,
    const DrakeJoint::FloatingBaseType floating_base_type,
    std::shared_ptr<RigidBodyFrame> weld_to_frame) {
  XMLDocument xml_doc;
  xml_doc.LoadFile(urdf_filename.data());
  if (xml_doc.ErrorID()) {
    throw std::runtime_error("failed to parse xml in file " + urdf_filename +
                             "\n" + xml_doc.ErrorName());
  }

  string root_dir = ".";
  size_t found = urdf_filename.find_last_of("/\\");
  if (found != string::npos) {
    root_dir = urdf_filename.substr(0, found);
  }

  parseURDF(this, &xml_doc, package_map, root_dir, floating_base_type,
            weld_to_frame);
}<|MERGE_RESOLUTION|>--- conflicted
+++ resolved
@@ -135,11 +135,7 @@
                               MaterialMap* materials) {
   // Throws an exception if parameter materials is null.
   if (materials == nullptr) {
-<<<<<<< HEAD
-    throw std::runtime_error(
-=======
     throw std::logic_error(
->>>>>>> 0327da34
         "RigidBodyTreeURDF.cpp: AddMaterialToMaterialMap: ERROR: materials is "
         "null, material_name = " +
         material_name + ".");
@@ -187,22 +183,13 @@
   }
   string name(attr);
 
-<<<<<<< HEAD
-  Vector4d rgba;
-  rgba = Vector4d::Zero();  // Defaults to black.
-=======
   Vector4d rgba = Vector4d::Zero();  // Defaults to black.
->>>>>>> 0327da34
 
   XMLElement* color_node = node->FirstChildElement("color");
 
   if (color_node) {
     if (!parseVectorAttribute(color_node, "rgba", rgba)) {
-<<<<<<< HEAD
-      throw std::logic_error(
-=======
       throw std::runtime_error(
->>>>>>> 0327da34
           "RigidBodyTreeURDF.cpp: ParseMaterial(): ERROR: "
           "Color tag is missing rgba attribute.");
     }
@@ -225,16 +212,6 @@
             << name << "\" is a texture. Textures are currently not supported. "
             << "For more information, see: "
             << "https://github.com/RobotLocomotion/drake/issues/2588. "
-<<<<<<< HEAD
-               "Defaulting "
-            << "to use the black color for this material." << endl;
-        AddMaterialToMaterialMap(name, rgba, &materials);
-      } else {
-        throw std::runtime_error(
-            "RigidBodyTreeURDF.cpp: ParseMaterial: ERROR: Failed to parse "
-            "material \"" +
-            name + "\".");
-=======
                "Defaulting to use the black color for this material."
             << endl;
         AddMaterialToMaterialMap(name, rgba, &materials);
@@ -242,7 +219,6 @@
         throw std::runtime_error(
             "RigidBodyTreeURDF.cpp: ParseMaterial: ERROR: Material\"" + name +
             "\" not previously defined. Therefore a color must be specified.");
->>>>>>> 0327da34
       }
 
       return;
@@ -381,9 +357,6 @@
     throw runtime_error("ERROR: Failed to parse visual element in link " +
                         body->name_ + ".");
 
-<<<<<<< HEAD
-  // Parses the material specification of the visualization.
-=======
   // Parses the material specification of the visualization. Note that we cannot
   // reuse the logic within ParseMaterial() here because the context is
   // different. Whereas ParseMaterial() parses material specifications that
@@ -392,7 +365,6 @@
   // the XML here may not specify a "name" attribute. Because of this difference
   // in context, we need specialized logic here to determine the material
   // visualization of a link.
->>>>>>> 0327da34
   XMLElement* material_node = node->FirstChildElement("material");
   if (material_node) {
     // Checks whether a "color" child element exists. If so, parses the
@@ -456,26 +428,14 @@
     // Throws a std::runtime_error if the material was not set for this
     // visualization.
     //
-<<<<<<< HEAD
-    // TODO(liang.fok): Update this logic to once texture-based materials are
-=======
     // TODO(liang.fok): Update this logic once texture-based materials are
->>>>>>> 0327da34
     // supported. See: https://github.com/RobotLocomotion/drake/issues/2588.
     if (!material_set) {
       std::stringstream error_buff;
       error_buff
           << "RigidBodyTreeURDF.cpp: parseVisual(): "
           << "WARNING: Visual element has a material whose color could not"
-<<<<<<< HEAD
-             "be determined. Maybe it is a texture-based material? "
-             "Texture-based "
-             "materials are currently not supported. For more information, "
-             "see: "
-             "https://github.com/RobotLocomotion/drake/issues/2588."
-=======
              "be determined."
->>>>>>> 0327da34
           << std::endl
           << "  - model name: " << body->model_name() << std::endl
           << "  - body name: " << body->name() << std::endl

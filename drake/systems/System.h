#ifndef DRAKE_SYSTEM_H
#define DRAKE_SYSTEM_H

#include <memory>
#include <Eigen/Core>
#include <Eigen/Dense>
#include "Core.h"
#include "SystemSpecializations.h"


namespace Drake {

/** @defgroup modeling Modeling Dynamical Systems
 * @{
 * @brief Algorithms for combining sub-systems into a (potentially complex) system
 * @}
 */


/**
 * @defgroup system_concept System Concept
 * @ingroup concepts
 * @ingroup modeling
 * @{
 * @brief Describes a dynamical system that is compatible with most of our tools for design and analysis
 *
 * @nbsp
 *
 * | Every model of this concept must implement |  |
 * ---------------------|------------------------------------------------------------|
 * | X::StateVector     | type for the internal state of the system, which models the Vector<ScalarType> concept |
 * | X::InputVector     | type for the input to the system, which models the Vector<ScalarType> concept |
 * | X::OutputVector    | type for the output from the system, which models the Vector<ScalarType> concept |
 * | template <ScalarType> StateVector<ScalarType> X::dynamics(const ScalarType& t, const StateVector<ScalarType>& x, const InputVector<ScalarType>& u) | @f$ \dot{x} = \text{dynamics}(t,x,u) @f$ |
 * | template <ScalarType> OutputVector<ScalarType> X::output(const ScalarType& t, const StateVector<ScalarType>& x, const InputVector<ScalarType>& u) | @f$ y = \text{output}(t,x,u) @f$  |
 * | bool isTimeVarying()  | should return false if output() and dynamics() methods do not depend on time.  @default true |
 * | bool isDirectFeedthrough() | should return false if output() does not depend directly on the input u.  @default true |
<<<<<<< HEAD
 * | size_t getNumStates() | only required if the state vector is dynamically-sized |
 * | size_t getNumInputs() | only required if the input vector is dynamically-sized |
 * | size_t getNumOutputs() | only required if the output vector is dynamically-sized |
=======
>>>>>>> 89bd0176
 *
 * (always try to label your methods with const if possible)
 *
 * @nbsp
 *
 * @par Coming soon.  Support for:
 *   - deterministic discrete update
 *   - input limits
 *   - state constraints
 *   - zero-crossings (to inform the tools of discontinuities in the dynamics)
 * @}
 */

<<<<<<< HEAD
  namespace internal {
    template<typename System, bool Enable = false>
    struct NumStatesDispatch {
      static std::size_t eval(const System &sys) { return System::template StateVector<double>::RowsAtCompileTime; }
    };

    template<typename System>
    struct NumStatesDispatch<System,true > {
      static std::size_t eval(const System &sys) { return sys.getNumStates(); }
    };
  }
  /** getNumStates()
   * @brief Retrieve the size of the state vector
   * @concept{system_concept}
   *
   * @retval RowsAtCompileTime or the result of getNumStates() for dynamically sized vectors
   */
  template <typename System> std::size_t getNumStates(const System& sys) { return internal::NumStatesDispatch<System,System::template StateVector<double>::RowsAtCompileTime==-1>::eval(sys); }

  namespace internal {
    template<typename System, bool Enable = false>
    struct NumInputsDispatch {
      static std::size_t eval(const System &sys) { return System::template InputVector<double>::RowsAtCompileTime; }
    };

    template<typename System>
    struct NumInputsDispatch<System,true > {
      static std::size_t eval(const System &sys) { return sys.getNumInputs(); }
    };
  }
  /** getNumInputs()
   * @brief Retrieve the size of the input vector
   * @concept{system_concept}
   *
   * @retval RowsAtCompileTime or the result of getNumInputs() for dynamically sized vectors
   */
  template <typename System> std::size_t getNumInputs(const System& sys) { return internal::NumInputsDispatch<System,System::template InputVector<double>::RowsAtCompileTime==-1>::eval(sys); }

  namespace internal {
    template<typename System, bool Enable = false>
    struct NumOutputsDispatch {
      static std::size_t eval(const System &sys) { return System::template OutputVector<double>::RowsAtCompileTime; }
    };

    template<typename System>
    struct NumOutputsDispatch<System,true > {
      static std::size_t eval(const System &sys) { return sys.getNumOutputs(); }
    };
  }
  /** getNumOutputs()
   * @brief Retrieve the size of the output vector
   * @concept{system_concept}
   *
   * @retval RowsAtCompileTime or the result of getNumOutputs() for dynamically sized vectors
   */
  template <typename System> std::size_t getNumOutputs(const System& sys) { return internal::NumOutputsDispatch<System,System::template OutputVector<double>::RowsAtCompileTime==-1>::eval(sys); }


/** FeedbackSystem<System1,System2>
 * @brief Builds a new system from the feedback connection of two simpler systems
 * @concept{system_concept}
 *
 * ![Feedback combination of two systems](http://underactuated.csail.mit.edu/figures/feedback_system.svg)
 *
 */
=======
  template <typename System>
  struct SystemSizeTraits {
    const static int num_states = System::template StateVector<double>::RowsAtCompileTime;
    const static int num_inputs = System::template InputVector<double>::RowsAtCompileTime;
    const static int num_outputs = System::template OutputVector<double>::RowsAtCompileTime;
    static_assert(num_states >= 0, "still need to handle the variable-size case");
    static_assert(num_inputs >= 0, "still need to handle the variable-size case");
    static_assert(num_outputs >= 0, "still need to handle the variable-size case");
  };
>>>>>>> 89bd0176

/** FeedbackSystem<System1,System2>
 * @brief Builds a new system from the feedback connection of two simpler systems
 * @concept{system_concept}
 *
 * ![Feedback combination of two systems](http://underactuated.csail.mit.edu/figures/feedback_system.svg)
 *
 */

  template <class System1, class System2>
  class FeedbackSystem {
  public:
    template <typename ScalarType> using StateVector1 = typename System1::template StateVector<ScalarType>;
    template <typename ScalarType> using StateVector2 = typename System2::template StateVector<ScalarType>;
<<<<<<< HEAD
    template <typename ScalarType> using StateVector = typename CombinedVectorBuilder<System1::template StateVector, System2::template StateVector>::template type<ScalarType>;
    template <typename ScalarType> using InputVector = typename System1::template InputVector<ScalarType>;
    template <typename ScalarType> using OutputVector = typename System1::template OutputVector<ScalarType>;
=======
    template <typename ScalarType> using StateVector = typename CombinedVectorUtil<System1::template StateVector, System2::template StateVector>::template type<ScalarType>;
    template <typename ScalarType> using InputVector = typename System1::template InputVector<ScalarType>;
    template <typename ScalarType> using OutputVector = typename System1::template OutputVector<ScalarType>;
    const static int num_inputs = SystemSizeTraits<System1>::num_inputs;
>>>>>>> 89bd0176
    typedef CombinedVectorUtil<StateVector1,StateVector2> util;

    typedef std::shared_ptr<System1> System1Ptr;
    typedef std::shared_ptr<System2> System2Ptr;

    static_assert(std::is_same<typename System1::template OutputVector<double>,typename System2::template InputVector<double>>::value,"System 2 input vector must match System 1 output vector");
    static_assert(std::is_same<typename System2::template OutputVector<double>,typename System1::template InputVector<double>>::value,"System 1 input vector must match System 2 output vector");

    FeedbackSystem(const System1Ptr& _sys1, const System2Ptr& _sys2) : sys1(_sys1),sys2(_sys2) { };

    template <typename ScalarType>
    StateVector<ScalarType> dynamics(const ScalarType& t, const StateVector<ScalarType>& x, const InputVector<ScalarType>& u) const {
      OutputVector<ScalarType> y1;
      InputVector<ScalarType> y2;
      auto x1 = util::first(x);
      auto x2 = util::second(x);
      subsystemOutputs(t,x1,x2,u,y1,y2);

      StateVector<ScalarType> xdot = util::combine(sys1->dynamics(t,x1,static_cast<InputVector<ScalarType> >(toEigen(y2)+toEigen(u))),
                                   sys2->dynamics(t,x2,y1));
      return xdot;
    }

    template <typename ScalarType>
    OutputVector<ScalarType> output(const ScalarType& t, const StateVector<ScalarType>& x, const InputVector<ScalarType>& u) const {
      OutputVector<ScalarType> y1;
      auto x1 = util::first(x);
      if (!sys1->isDirectFeedthrough()) {
        y1 = sys1->output(t,x1,u);   // then don't need u+y2 here, u will be ignored
      } else {
        InputVector<ScalarType> y2;
        auto x2 = util::second(x);
        y2 = sys2->output(t,x2,y1); // y1 might be uninitialized junk, but has to be ok
        y1 = sys1->output(t,x1,static_cast<InputVector<ScalarType> >(toEigen(y2)+toEigen(u)));
      }
      return y1;
    }

    bool isTimeVarying() const { return sys1->isTimeVarying() || sys2->isTimeVarying(); }
    bool isDirectFeedthrough() const { return sys1->isDirectFeedthrough(); }

  private:
    template <typename ScalarType>
    void subsystemOutputs(const ScalarType& t, const StateVector1<ScalarType>& x1, const StateVector2<ScalarType>& x2, const InputVector<ScalarType> &u,
                          OutputVector<ScalarType> &y1, InputVector<ScalarType> &y2) const {
      if (!sys1->isDirectFeedthrough()) {
        y1 = sys1->output(t,x1,u);  // output does not depend on u (so it's ok that we're not passing u+y2)
        y2 = sys2->output(t,x2,y1);
      } else {
        y2 = sys2->output(t,x2,y1); // y1 might be uninitialized junk, but has to be ok
        y1 = sys1->output(t,x1,static_cast<InputVector<ScalarType> >( toEigen(y2)+toEigen(u)));
      }
    }

    System1Ptr sys1;
    System2Ptr sys2;
  };

  /** feedback(sys1, sys2)
   * @brief Convenience method to create a feedback combination of two systems
   * @ingroup modeling
   */
  template <typename System1, typename System2>
  std::shared_ptr<FeedbackSystem<System1,System2>> feedback(const std::shared_ptr<System1>& sys1, const std::shared_ptr<System2>& sys2)
  {
    return std::make_shared<FeedbackSystem<System1,System2> >(sys1,sys2);
  };

/** FeedbackSystem<System1,System2>
 * @brief Builds a new system from the cascade connection of two simpler systems
 * @concept{system_concept}
 *
 * ![Cascade combination of two systems](http://underactuated.csail.mit.edu/figures/cascade_system.svg)
 *
 */
  template <class System1, class System2>
  class CascadeSystem {
  public:
<<<<<<< HEAD
    template <typename ScalarType> using StateVector = typename CombinedVectorBuilder<System1::template StateVector, System2::template StateVector>::template type<ScalarType>;
=======
    template <typename ScalarType> using StateVector = typename CombinedVectorUtil<System1::template StateVector, System2::template StateVector>::template type<ScalarType>;
>>>>>>> 89bd0176
    template <typename ScalarType> using StateVector1 = typename System1::template StateVector<ScalarType>;
    template <typename ScalarType> using StateVector2 = typename System2::template StateVector<ScalarType>;
    template <typename ScalarType> using InputVector = typename System1::template InputVector<ScalarType>;
    template <typename ScalarType> using System1OutputVector = typename System1::template OutputVector<ScalarType>;
    template <typename ScalarType> using OutputVector = typename System2::template OutputVector<ScalarType>;
    typedef std::shared_ptr<System1> System1Ptr;
    typedef std::shared_ptr<System2> System2Ptr;
    typedef CombinedVectorUtil<StateVector1,StateVector2> util;

    static_assert(std::is_same<typename System1::template OutputVector<double>,typename System2::template InputVector<double>>::value,"System 2 input vector must match System 1 output vector");

    CascadeSystem(const System1Ptr& _sys1, const System2Ptr& _sys2) : sys1(_sys1),sys2(_sys2) { };

    template <typename ScalarType>
    StateVector<ScalarType> dynamics(const ScalarType& t, const StateVector<ScalarType>& x, const InputVector<ScalarType>& u) const {
      auto x1 = util::first(x);
      auto x2 = util::second(x);
      System1OutputVector<ScalarType> y1 = sys1->output(t,x1,u);
      StateVector<ScalarType> xdot = util::combine(sys1->dynamics(t,x1,u),
                                                   sys2->dynamics(t,x2,y1));
      return xdot;
    }

    template <typename ScalarType>
    OutputVector<ScalarType> output(const ScalarType& t, const StateVector<ScalarType>& x, const InputVector<ScalarType>& u) const {
      auto x1 = util::first(x);
      auto x2 = util::second(x);
      System1OutputVector<ScalarType> y1 = sys1->output(t,x1,u);
      OutputVector<ScalarType> y2 = sys2->output(t,x2,y1);
      return y2;
    }

    bool isTimeVarying() const { return sys1->isTimeVarying() || sys2->isTimeVarying(); }
    bool isDirectFeedthrough() const { return sys1->isDirectFeedthrough() && sys2->isDirectFeedthrough(); }

  private:
    System1Ptr sys1;
    System2Ptr sys2;
  };

  /** cascade(sys1, sys2)
   * @brief Convenience method to create a cascade combination of two systems
   * @ingroup modeling
   */
  template <typename System1, typename System2>
  std::shared_ptr<CascadeSystem<System1,System2>> cascade(const std::shared_ptr<System1>& sys1, const std::shared_ptr<System2>& sys2)
  {
    return std::make_shared<CascadeSystem<System1,System2> >(sys1,sys2);
  };


} // end namespace Drake


#endif //DRAKE_SYSTEM_H<|MERGE_RESOLUTION|>--- conflicted
+++ resolved
@@ -35,12 +35,9 @@
  * | template <ScalarType> OutputVector<ScalarType> X::output(const ScalarType& t, const StateVector<ScalarType>& x, const InputVector<ScalarType>& u) | @f$ y = \text{output}(t,x,u) @f$  |
  * | bool isTimeVarying()  | should return false if output() and dynamics() methods do not depend on time.  @default true |
  * | bool isDirectFeedthrough() | should return false if output() does not depend directly on the input u.  @default true |
-<<<<<<< HEAD
  * | size_t getNumStates() | only required if the state vector is dynamically-sized |
  * | size_t getNumInputs() | only required if the input vector is dynamically-sized |
  * | size_t getNumOutputs() | only required if the output vector is dynamically-sized |
-=======
->>>>>>> 89bd0176
  *
  * (always try to label your methods with const if possible)
  *
@@ -54,7 +51,6 @@
  * @}
  */
 
-<<<<<<< HEAD
   namespace internal {
     template<typename System, bool Enable = false>
     struct NumStatesDispatch {
@@ -120,41 +116,15 @@
  * ![Feedback combination of two systems](http://underactuated.csail.mit.edu/figures/feedback_system.svg)
  *
  */
-=======
-  template <typename System>
-  struct SystemSizeTraits {
-    const static int num_states = System::template StateVector<double>::RowsAtCompileTime;
-    const static int num_inputs = System::template InputVector<double>::RowsAtCompileTime;
-    const static int num_outputs = System::template OutputVector<double>::RowsAtCompileTime;
-    static_assert(num_states >= 0, "still need to handle the variable-size case");
-    static_assert(num_inputs >= 0, "still need to handle the variable-size case");
-    static_assert(num_outputs >= 0, "still need to handle the variable-size case");
-  };
->>>>>>> 89bd0176
-
-/** FeedbackSystem<System1,System2>
- * @brief Builds a new system from the feedback connection of two simpler systems
- * @concept{system_concept}
- *
- * ![Feedback combination of two systems](http://underactuated.csail.mit.edu/figures/feedback_system.svg)
- *
- */
 
   template <class System1, class System2>
   class FeedbackSystem {
   public:
     template <typename ScalarType> using StateVector1 = typename System1::template StateVector<ScalarType>;
     template <typename ScalarType> using StateVector2 = typename System2::template StateVector<ScalarType>;
-<<<<<<< HEAD
-    template <typename ScalarType> using StateVector = typename CombinedVectorBuilder<System1::template StateVector, System2::template StateVector>::template type<ScalarType>;
-    template <typename ScalarType> using InputVector = typename System1::template InputVector<ScalarType>;
-    template <typename ScalarType> using OutputVector = typename System1::template OutputVector<ScalarType>;
-=======
     template <typename ScalarType> using StateVector = typename CombinedVectorUtil<System1::template StateVector, System2::template StateVector>::template type<ScalarType>;
     template <typename ScalarType> using InputVector = typename System1::template InputVector<ScalarType>;
     template <typename ScalarType> using OutputVector = typename System1::template OutputVector<ScalarType>;
-    const static int num_inputs = SystemSizeTraits<System1>::num_inputs;
->>>>>>> 89bd0176
     typedef CombinedVectorUtil<StateVector1,StateVector2> util;
 
     typedef std::shared_ptr<System1> System1Ptr;
@@ -233,11 +203,7 @@
   template <class System1, class System2>
   class CascadeSystem {
   public:
-<<<<<<< HEAD
-    template <typename ScalarType> using StateVector = typename CombinedVectorBuilder<System1::template StateVector, System2::template StateVector>::template type<ScalarType>;
-=======
     template <typename ScalarType> using StateVector = typename CombinedVectorUtil<System1::template StateVector, System2::template StateVector>::template type<ScalarType>;
->>>>>>> 89bd0176
     template <typename ScalarType> using StateVector1 = typename System1::template StateVector<ScalarType>;
     template <typename ScalarType> using StateVector2 = typename System2::template StateVector<ScalarType>;
     template <typename ScalarType> using InputVector = typename System1::template InputVector<ScalarType>;

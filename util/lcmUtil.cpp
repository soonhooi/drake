#include "lcmUtil.h"
#include <Eigen/Core>
#include "drakeUtil.h"
#include <sstream>

using namespace Eigen;

void encodePolynomial(const Polynomial<double>& polynomial, drake::lcmt_polynomial& msg)
{
  eigenVectorToStdVector(polynomial.getCoefficients(), msg.coefficients);
  msg.num_coefficients = polynomial.getNumberOfCoefficients();
}

Polynomial<double> decodePolynomial(const drake::lcmt_polynomial& msg)
{
  Map<const VectorXd> coefficients(msg.coefficients.data(), msg.coefficients.size());
  return Polynomial<double>(coefficients);
}

void encodePiecewisePolynomial(const PiecewisePolynomial<double>& piecewise_polynomial, drake::lcmt_piecewise_polynomial& msg)
{
  msg.num_segments = piecewise_polynomial.getNumberOfSegments();
  msg.num_breaks = piecewise_polynomial.getNumberOfSegments() + 1;
  msg.breaks = piecewise_polynomial.getSegmentTimes();
  msg.polynomial_matrices.resize(piecewise_polynomial.getNumberOfSegments());
  for (int i = 0; i < piecewise_polynomial.getNumberOfSegments(); ++i) {
    encodePolynomialMatrix(piecewise_polynomial.getPolynomialMatrix(i), msg.polynomial_matrices[i]);
  }
}

PiecewisePolynomial<double> decodePiecewisePolynomial(const drake::lcmt_piecewise_polynomial& msg)
{
  typedef PiecewisePolynomial<double>::PolynomialMatrix PolynomialMatrix;
  std::vector<PolynomialMatrix> polynomial_matrices;
  for (int i = 0; i < msg.polynomial_matrices.size(); ++i) {
    polynomial_matrices.push_back(decodePolynomialMatrix<Dynamic, Dynamic>(msg.polynomial_matrices[i]));
  }
  return PiecewisePolynomial<double>(polynomial_matrices, msg.breaks);
}

void verifySubtypeSizes(drake::lcmt_support_data &support_data) {
  // Check for errors in sizes of variable-length fields. 
  if (support_data.contact_pts.size() != 3) {
    throw std::runtime_error("contact_pts must have 3 rows");
  }
  for (int j=0; j < 3; ++j) {
    if (support_data.contact_pts[j].size() != support_data.num_contact_pts) {
<<<<<<< HEAD
      throw std::runtime_error("num_contact_pts must match the size of each row of contact_pts");
=======
      std::stringstream msg;
      msg << "num_contact_pts must match the size of each row of contact_pts." << std::endl;
      msg << "num_contact_pts: " << support_data.num_contact_pts << ", support_data.contact_pts[" << j << "].size(): " << support_data.contact_pts[j].size() << std::endl;
      throw std::runtime_error(msg.str().c_str());
>>>>>>> 74897e30
    }
  }
}

void verifySubtypeSizes(drake::lcmt_qp_controller_input &qp_input) {
  // Check (and try to fix) errors in the sizes of the variable-length fields in our message
  if (qp_input.support_data.size() != qp_input.num_support_data) {
    std::cerr << "WARNING: num support data doesn't match" << std::endl;
    qp_input.num_support_data = qp_input.support_data.size();
  }
  if (qp_input.body_motion_data.size() != qp_input.num_tracked_bodies) {
    std::cerr << "WARNING: num tracked bodies doesn't match" << std::endl;
    qp_input.num_tracked_bodies = qp_input.body_motion_data.size();
  }
  if (qp_input.body_wrench_data.size() != qp_input.num_external_wrenches) {
    std::cerr << "WARNING: num external wrenches doesn't match" << std::endl;
    qp_input.num_external_wrenches = qp_input.body_wrench_data.size();
  }
  if (qp_input.joint_pd_override.size() != qp_input.num_joint_pd_overrides) {
    std::cerr << "WARNING: num joint pd override doesn't match" << std::endl;
    qp_input.num_joint_pd_overrides = qp_input.joint_pd_override.size();
  }
  for (int i=0; i < qp_input.num_support_data; ++i) {
    verifySubtypeSizes(qp_input.support_data[i]);
  }
}<|MERGE_RESOLUTION|>--- conflicted
+++ resolved
@@ -45,14 +45,10 @@
   }
   for (int j=0; j < 3; ++j) {
     if (support_data.contact_pts[j].size() != support_data.num_contact_pts) {
-<<<<<<< HEAD
-      throw std::runtime_error("num_contact_pts must match the size of each row of contact_pts");
-=======
       std::stringstream msg;
       msg << "num_contact_pts must match the size of each row of contact_pts." << std::endl;
       msg << "num_contact_pts: " << support_data.num_contact_pts << ", support_data.contact_pts[" << j << "].size(): " << support_data.contact_pts[j].size() << std::endl;
       throw std::runtime_error(msg.str().c_str());
->>>>>>> 74897e30
     }
   }
 }

--- conflicted
+++ resolved
@@ -166,11 +166,6 @@
     end
 
     function pts = getAxisAlignedBoundingBoxPoints(obj)
-<<<<<<< HEAD
-      pts = [];
-      for i = 1:length(obj.collision_geometry)
-        pts = [pts, obj.collision_geometry{i}.getPoints()];
-=======
       % pts = getAxisAlignedBoundingBoxPoints(obj) returns the vertices of a
       % conservative, axis-aligned bounding-box of this body's collision
       % geometry. Specifically, it finds the bounding box of the bounding boxes
@@ -180,7 +175,6 @@
       pts = [];
       for i = 1:length(obj.collision_geometry)
         pts = [pts, obj.collision_geometry{i}.getBoundingBoxPoints()];
->>>>>>> 8ca82bd4
       end
       max_vals = repmat(max(pts,[],2),1,8);
       min_vals = repmat(min(pts,[],2),1,8);

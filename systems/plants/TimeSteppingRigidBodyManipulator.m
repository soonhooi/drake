--- conflicted
+++ resolved
@@ -160,16 +160,10 @@
       else
         [obj,z,Mvn,wvn] = solveLCP(obj,t,x,u);
       end
-<<<<<<< HEAD
       
       num_q = obj.manip.getNumPositions();
       num_v = obj.manip.getNumVelocities();
       q=x(1:num_q); v=x((num_q+1):end);
-=======
-
-      num_q = obj.manip.num_q;
-      q=x(1:num_q); qd=x((num_q+1):end);
->>>>>>> bad9842a
       h = obj.timestep;
 
       if isempty(z)
@@ -177,15 +171,9 @@
       else
         vn = Mvn*z + wvn;
       end
-<<<<<<< HEAD
       qn = q + h*vToqdot(obj.manip,q)*vn;
       xdn = [qn;vn];
       
-=======
-      qn = q + h*qdn;
-      xdn = [qn;qdn];
-
->>>>>>> bad9842a
       if (nargout>1)  % compute gradients
         warning('Drake:TimeSteppingRigidBodyManipulator:GradientWarning','timestepping gradients don''t work for all cases.. see bug 1155');
 
@@ -194,12 +182,8 @@
         else
           dvn = matGradMult(dMvn,z) + Mvn*dz + dwvn;
         end
-<<<<<<< HEAD
         assert(num_q==num_v); % for now
         df = [ [zeros(num_q,1), eye(num_q), zeros(num_q,num_v+obj.num_u)]+h*dvn; dvn ]; 
-=======
-        df = [ [zeros(num_q,1), eye(num_q), zeros(num_q,num_q+obj.num_u)]+h*dqdn; dqdn ];
->>>>>>> bad9842a
       end
 
       for i=1:length(obj.sensor)
@@ -221,13 +205,8 @@
       hit = (t==obj.LCP_cache.t && all(x==obj.LCP_cache.x) && ...
              all(u==obj.LCP_cache.u) && num_args_out <= obj.LCP_cache.nargout);
     end
-<<<<<<< HEAD
     
     function [obj,z,Mvn,wvn,dz,dMvn,dwvn] = solveLCP(obj,t,x,u)
-=======
-
-    function [obj,z,Mqdn,wqdn,dz,dMqdn,dwqdn] = solveLCP(obj,t,x,u)
->>>>>>> bad9842a
       % do LCP time-stepping
 
       % todo: implement some basic caching here
@@ -246,16 +225,10 @@
         obj.LCP_cache.x = x;
         obj.LCP_cache.u = u;
         obj.LCP_cache.nargout = nargout;
-<<<<<<< HEAD
         
         num_q = obj.manip.num_positions;
         num_v = obj.manip.num_velocities;
         q=x(1:num_q); v=x(num_q+(1:num_v));
-=======
-
-        num_q = obj.manip.num_q;
-        q=x(1:num_q); qd=x(num_q+(1:num_q));
->>>>>>> bad9842a
         h = obj.timestep;
 
         if (nargout<5)
@@ -285,13 +258,8 @@
         end
         nContactPairs = obj.manip.getNumContactPairs;
         nP = 2*obj.manip.num_position_constraints;  % number of position constraints
-<<<<<<< HEAD
-        nV = 2*obj.manip.num_velocity_constraints;
-        
-=======
         nV = obj.manip.num_velocity_constraints;
 
->>>>>>> bad9842a
         if (nContactPairs+nL+nP+nV==0)
           z = [];
           Mvn = [];
@@ -387,15 +355,9 @@
         active_tol = .01;
 
         Hinv = inv(H);
-<<<<<<< HEAD
         wvn = v + h*Hinv*tau;
         Mvn = Hinv*J';
         
-=======
-        wqdn = qd + h*Hinv*tau;
-        Mqdn = Hinv*J';
-
->>>>>>> bad9842a
         if (nargout>4)
           dM = zeros(size(M,1),size(M,2),1+num_q+num_v+obj.num_u);
           dw = zeros(size(w,1),1+num_q+num_v+obj.num_u);
@@ -480,26 +442,17 @@
         % of these two can exist. (the first is actually many solutions, with
         % beta_i in opposite directions canceling each other out).
         if (nC > 0)
-<<<<<<< HEAD
           w(nL+nP+(1:nC)) = phiC+h*n*wvn;
           M(nL+nP+(1:nC),:) = h*n*Mvn;
           
           w(nL+nP+nC+(1:mC*nC)) = D*wvn;
           M(nL+nP+nC+(1:mC*nC),:) = D*Mvn;
-=======
-          w(nL+nP+(1:nC)) = phiC+h*n*wqdn;
-          M(nL+nP+(1:nC),:) = h*n*Mqdn;
-
-          w(nL+nP+nC+(1:mC*nC)) = D*wqdn;
-          M(nL+nP+nC+(1:mC*nC),:) = D*Mqdn;
->>>>>>> bad9842a
           M(nL+nP+nC+(1:mC*nC),nL+nP+(1+mC)*nC+(1:nC)) = repmat(eye(nC),mC,1);
 
           M(nL+nP+(mC+1)*nC+(1:nC),nL+nP+(1:(mC+1)*nC)) = [diag(mu), repmat(-eye(nC),1,mC)];
 
           if (nargout>4)
             % n, dn, and dD were only w/ respect to q.  filled them out for [t,x,u]
-<<<<<<< HEAD
             dn = [zeros(size(dn,1),1),dn,zeros(size(dn,1),num_v+obj.num_u)];
             dD = [zeros(numel(D),1),reshape(dD,numel(D),[]),zeros(numel(D),num_v+obj.num_u)];
             
@@ -511,19 +464,6 @@
           end
           
           a = (phiC+h*n*v) < active_tol;
-=======
-            dn = [zeros(size(dn,1),1),dn,zeros(size(dn,1),num_q+obj.num_u)];
-            dD = [zeros(numel(D),1),reshape(dD,numel(D),[]),zeros(numel(D),num_q+obj.num_u)];
-
-            dw(nL+nP+(1:nC),:) = [zeros(size(n,1),1),n,zeros(size(n,1),num_q+obj.num_u)]+h*matGradMultMat(n,wqdn,dn,dwqdn);
-            dM(nL+nP+(1:nC),1:size(Mqdn,2),:) = reshape(h*matGradMultMat(n,Mqdn,dn,dMqdn),nC,size(Mqdn,2),[]);
-
-            dw(nL+nP+nC+(1:mC*nC),:) = matGradMultMat(D,wqdn,dD,dwqdn);
-            dM(nL+nP+nC+(1:mC*nC),1:size(Mqdn,2),:) = reshape(matGradMultMat(D,Mqdn,dD,dMqdn),mC*nC,size(Mqdn,2),[]);
-          end
-
-          a = (phiC+h*n*qd) < active_tol;
->>>>>>> bad9842a
           active(nL+nP+(1:(mC+2)*nC),:) = repmat(a,mC+2,1);
         end
 
@@ -536,20 +476,12 @@
 
 
         while (1)
-<<<<<<< HEAD
         
           obj.LCP_cache.t = t;
           obj.LCP_cache.x = x;
           obj.LCP_cache.u = u;
           obj.LCP_cache.nargout = nargout;
           
-=======
-
-        obj.LCP_cache.t = t;
-        obj.LCP_cache.x = x;
-        obj.LCP_cache.u = u;
-        obj.LCP_cache.nargout = nargout;
->>>>>>> bad9842a
           z = zeros(nL+nP+(mC+2)*nC,1);
           if any(active)
             z(active) = pathlcp(M(active,active),w(active));
@@ -677,18 +609,14 @@
     function B = getB(obj)
       B = getB(obj.manip);
     end
-<<<<<<< HEAD
     
     function n = getNumDOF(obj)
       error('getNumDOF is deprecated.  In order to fully support quaternion floating base dynamics, we had to change the interface to allow a different number position and velocity elements in the state vector.  Use getNumPositions() and getNumVelocities() instead.');
     end
-=======
->>>>>>> bad9842a
 
     function g = getGravity(obj)
       g = getGravity(obj.manip);
     end
-<<<<<<< HEAD
     
     function n = getNumPositions(obj)
       n = obj.manip.num_positions;
@@ -696,11 +624,6 @@
     
     function n = getNumVelocities(obj);
       n = obj.manip.num_velocities;
-=======
-
-    function num_q = getNumDOF(obj)
-      num_q = obj.manip.num_q;
->>>>>>> bad9842a
     end
 
     function obj = setStateFrame(obj,fr)
